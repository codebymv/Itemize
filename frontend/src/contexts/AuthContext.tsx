import React, { createContext, useState, useContext, useEffect, useRef } from 'react';
import { useGoogleLogin, googleLogout, CredentialResponse } from '@react-oauth/google';
import api, { getApiUrl } from '@/lib/api';
import axios from 'axios'; // Keep axios for Google API calls
import { toast } from '@/components/ui/use-toast'; // Import toast

export interface User {
  uid: string;
  name: string;
  email: string;
  photoURL?: string;
}

interface AuthContextType {
  currentUser: User | null;
  loading: boolean;
  login: () => void;
  logout: () => void;
  handleGoogleSuccess: (credentialResponse: CredentialResponse) => void;
  token: string | null; // Expose the token to consumers
  isAuthenticated: boolean; // Add isAuthenticated flag
}

const AuthContext = createContext<AuthContextType | undefined>(undefined);

// Token expiration buffer (1 day)
const EXPIRATION_BUFFER = 24 * 60 * 60 * 1000;

export const useAuth = () => {
  const context = useContext(AuthContext);
  if (context === undefined) {
    throw new Error('useAuth must be used within an AuthProvider');
  }
  return context;
};

export const AuthProvider: React.FC<{ children: React.ReactNode }> = ({ children }) => {
  const [currentUser, setCurrentUser] = useState<User | null>(null);
  const [loading, setLoading] = useState(true);
  const [token, setToken] = useState<string | null>(null);
  const [lastAuthenticated, setLastAuthenticated] = useState<number>(0);
  const backendLogoutFailures = useRef(0);

  // Initialize authentication state
  useEffect(() => {
    const initializeAuth = async () => {
      try {
        console.log('Starting authentication initialization');
        // Check for saved authentication data in localStorage
        const savedToken = localStorage.getItem('itemize_token');
        const savedUser = localStorage.getItem('itemize_user');
        const expiryTime = localStorage.getItem('itemize_expiry');
        
        console.log('Auth data from storage:', { 
          hasToken: !!savedToken, 
          hasUser: !!savedUser, 
          hasExpiry: !!expiryTime 
        });
        
        // Safely check localStorage values
        if (savedToken && 
            typeof savedToken === 'string' && 
            savedUser && 
            typeof savedUser === 'string' && 
            savedUser !== 'undefined' && 
            expiryTime && 
            !isNaN(parseInt(expiryTime)) && 
            parseInt(expiryTime) > Date.now()) {
          
          try {
            const userData = JSON.parse(savedUser);
            
            // Validate user data has the expected structure
            if (userData && typeof userData === 'object' && userData.uid) {
              console.log('Restoring authentication with user:', userData);
              setToken(savedToken);
              setCurrentUser(userData);
              setLastAuthenticated(Date.now());
              console.log('Authentication restored successfully');
            } else {
              console.error('Invalid user data structure:', userData);
              throw new Error('Invalid user data structure');
            }
          } catch (parseError) {
            console.error('Failed to parse saved user data:', parseError);
            // Clean up invalid data
            localStorage.removeItem('itemize_token');
            localStorage.removeItem('itemize_user');
            localStorage.removeItem('itemize_expiry');
            setToken(null);
            setCurrentUser(null);
          }
        } else {
          // Clear any invalid or expired data
          console.log('No valid authentication found, cleaning up storage');
          localStorage.removeItem('itemize_token');
          localStorage.removeItem('itemize_user');
          localStorage.removeItem('itemize_expiry');
          setToken(null);
          setCurrentUser(null);
        }
      } catch (error) {
        console.error('Error initializing auth:', error);
        // Reset state on error
        setToken(null);
        setCurrentUser(null);
      } finally {
        console.log('Authentication initialization complete');
        setLoading(false);
      }
    };
    
    initializeAuth();
  }, []);

  // Use Google Login hook
  const googleLogin = useGoogleLogin({
    onSuccess: async (tokenResponse) => {
      setLoading(true);
      try {
        console.log('Google login successful, getting user info');
        
        // Get user info from Google using the access token
        const userResponse = await axios.get('https://www.googleapis.com/oauth2/v3/userinfo', {
          headers: { Authorization: `Bearer ${tokenResponse.access_token}` }
        });
        
        const googleUser = userResponse.data;
        console.log('Received user info from Google:', googleUser);
        
        // Now authenticate with your backend using the Google user info
        const apiUrl = getApiUrl();
        console.log('Sending user info to backend:', `${apiUrl}/api/auth/google-login`);
        
        // Make API request with proper data
        try {
          const response = await axios.post(`${apiUrl}/api/auth/google-login`, {
            googleId: googleUser.sub,
            email: googleUser.email,
            name: googleUser.name,
            picture: googleUser.picture
          });

          console.log('Backend auth response:', response.data);
          
          // Extract data from response with proper error checking
          if (!response.data) {
            throw new Error('Empty response data from backend');
          }
          
          const backendToken = response.data.token;
          const userData = response.data.user;
          
          if (!backendToken) {
            throw new Error('Missing token in backend response');
          }
          
          if (!userData || !userData.uid) {
            throw new Error('Missing or invalid user data in backend response');
          }
          
          // Set token expiry (7 days)
          const expiryTime = Date.now() + (7 * 24 * 60 * 60 * 1000);
          
          // Store auth data
          localStorage.setItem('itemize_token', backendToken);
          localStorage.setItem('itemize_user', JSON.stringify(userData));
          localStorage.setItem('itemize_expiry', expiryTime.toString());
          
          // Update state
          console.log('Setting authentication state with:', { token: backendToken, user: userData });
          setToken(backendToken);
          setCurrentUser(userData);
          
          // Force a re-render by setting a timestamp
          setLastAuthenticated(Date.now());
          
          console.log('Backend auth successful, state updated');
          toast({
            title: 'Welcome!',
            description: 'Successfully signed in with Google.',
          });
        } catch (backendError) {
          console.error('Backend auth error:', backendError);
          throw new Error(`Backend authentication failed: ${backendError.message}`);
        }
        
      } catch (error) {
        console.error('Google login failed:', error);
      } finally {
        setLoading(false);
      }
    },
    onError: () => {
      console.error('Google login failed');
      setLoading(false);
    },
    scope: 'email profile'
  });

  const login = () => {
    googleLogin();
  };

  const logout = () => {
    console.log('Logging out user...');
    
    // Clear state
    setToken(null);
    setCurrentUser(null);
    
    // Clear local storage
    localStorage.removeItem('itemize_token');
    localStorage.removeItem('itemize_user');
    localStorage.removeItem('itemize_expiry');
    
    // Sign out from Google
    try {
      googleLogout();
    } catch (googleError) {
      console.error('Error signing out from Google:', googleError);
    }
    
    // Call backend logout if needed
    if (backendLogoutFailures.current < 3) {
      try {
<<<<<<< HEAD
=======
        const apiUrl = getApiUrl();
>>>>>>> 9514558c
        api.post(`/api/auth/logout`).catch((error) => {
          console.error('Backend logout failed:', error);
          backendLogoutFailures.current++;
        });
      } catch (error) {
        console.error('Backend logout failed:', error);
        backendLogoutFailures.current++;
      }
    }
  };

  // For handling credential response from Google One Tap
  const handleGoogleSuccess = async (credentialResponse: CredentialResponse) => {
    setLoading(true);
    try {
      console.log('Google One Tap login successful');
      
      // Send the credential to your backend
      const apiUrl = getApiUrl();
      const response = await axios.post(`${apiUrl}/api/auth/google-credential`, {
        credential: credentialResponse.credential
      });

      const { token: backendToken, user: userData } = response.data;
      
      // Set token expiry (7 days)
      const expiryTime = Date.now() + (7 * 24 * 60 * 60 * 1000);
      
      // Store auth data
      localStorage.setItem('itemize_token', backendToken);
      localStorage.setItem('itemize_user', JSON.stringify(userData));
      localStorage.setItem('itemize_expiry', expiryTime.toString());
      
      // Update state
      console.log('Setting authentication state with:', { token: backendToken, user: userData });
      setToken(backendToken);
      setCurrentUser(userData);
      setLastAuthenticated(Date.now());
      toast({
        title: 'Welcome!',
        description: 'Successfully signed in with Google.',
      });
    } catch (error) {
      console.error('Google credential login failed:', error);
    } finally {
      setLoading(false);
    }
  };

  // Add extra logging for debugging
  useEffect(() => {
    console.log('Auth context changed:', { 
      isAuthenticated: !!currentUser && !!token,
      hasUser: !!currentUser,
      hasToken: !!token,
      lastAuthenticated,
      userData: currentUser
    });
  }, [currentUser, token, lastAuthenticated]);

  const value: AuthContextType = {
    currentUser,
    loading,
    login,
    logout,
    handleGoogleSuccess,
    token,
    isAuthenticated: !!currentUser && !!token
  };

  return (
    <AuthContext.Provider value={value}>
      {children}
    </AuthContext.Provider>
  );
};<|MERGE_RESOLUTION|>--- conflicted
+++ resolved
@@ -224,10 +224,7 @@
     // Call backend logout if needed
     if (backendLogoutFailures.current < 3) {
       try {
-<<<<<<< HEAD
-=======
         const apiUrl = getApiUrl();
->>>>>>> 9514558c
         api.post(`/api/auth/logout`).catch((error) => {
           console.error('Backend logout failed:', error);
           backendLogoutFailures.current++;
