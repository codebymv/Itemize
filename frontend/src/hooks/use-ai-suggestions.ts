--- conflicted
+++ resolved
@@ -138,12 +138,8 @@
       setIsLoading(true);
       setError(null);
       lastRequestTime.current = Date.now();
-      
-<<<<<<< HEAD
+     
       const apiUrl = getApiUrl();
-      
-=======
->>>>>>> 9514558c
       const response = await axios.post<SuggestionResponse>(`${apiUrl}/api/suggestions`, {
         listTitle,
         existingItems: existingItems.filter(item => item.trim() !== '')
