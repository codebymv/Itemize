--- conflicted
+++ resolved
@@ -135,14 +135,7 @@
       setIsLoading(true);
       setError(null);
       lastRequestTime.current = Date.now();
-<<<<<<< HEAD
-      
       const apiUrl = getApiUrl();
-      
-=======
-     
-      const apiUrl = getApiUrl();
->>>>>>> f527bcee
       const response = await axios.post<SuggestionResponse>(`${apiUrl}/api/suggestions`, {
         listTitle,
         existingItems: existingItems.filter(item => item.trim() !== '')
