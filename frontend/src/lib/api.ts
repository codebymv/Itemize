--- conflicted
+++ resolved
@@ -5,41 +5,6 @@
   '/api/credits/recent-expirations',
   '/api/subscription/tier-info'
 ];
-
-<<<<<<< HEAD
-// Force production URL if we're on itemize.cloud domain
-const isProductionDomain = window.location.hostname === 'itemize.cloud';
-const PRODUCTION_URL = 'https://itemize-backend-production-92ad.up.railway.app';
-
-// Determine the base URL based on domain
-const baseURL = isProductionDomain ? PRODUCTION_URL : 'http://localhost:3001';
-=======
-// Log detailed environment configuration
-console.log('Detailed API Configuration:', {
-  MODE: import.meta.env.MODE,
-  VITE_API_URL: import.meta.env.VITE_API_URL,
-  isProd: import.meta.env.MODE === 'production',
-  window_location: window.location.href,
-  import_meta_env: import.meta.env
-});
-
-// Force production URL if we're on itemize.cloud domain
-const isProductionDomain = window.location.hostname === 'itemize.cloud';
-
-// Determine the base URL based on environment
-const baseURL = isProductionDomain
-  ? 'https://itemize-backend-production-92ad.up.railway.app'
-  : (import.meta.env.VITE_API_URL || 'http://localhost:3001');
-
-// Log the selected base URL and decision factors
-console.log('API URL Resolution:', {
-  final_baseURL: baseURL,
-  env_VITE_API_URL: import.meta.env.VITE_API_URL,
-  env_MODE: import.meta.env.MODE,
-  isProductionDomain,
-  window_hostname: window.location.hostname
-});
->>>>>>> f527bcee
 
 // Create axios instance with base URL
 const api = axios.create({
